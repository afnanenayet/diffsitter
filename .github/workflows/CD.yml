--- conflicted
+++ resolved
@@ -98,11 +98,7 @@
           args: --release --locked --target ${{ matrix.job.target }} --features better-build-info,static-grammar-libs
       - uses: Swatinem/rust-cache@v1
         with:
-<<<<<<< HEAD
-            key: ${{ matrix.job.target }}-release
-=======
           key: ${{ matrix.job.target }}-release
->>>>>>> 96756b86
       - name: Install packages (Windows)
         if: matrix.job.os == 'windows-latest'
         uses: crazy-max/ghaction-chocolatey@v1.4.0
