#[cfg(feature = "static-grammar-libs")]
use anyhow::bail;

#[cfg(feature = "static-grammar-libs")]
use thiserror::Error;

#[cfg(feature = "static-grammar-libs")]
use cargo_emit::{rerun_if_changed, rerun_if_env_changed};

#[cfg(feature = "static-grammar-libs")]
use rayon::prelude::*;

#[cfg(feature = "static-grammar-libs")]
use std::{
    env,
    fmt::Display,
    fs,
    path::{Path, PathBuf},
    vec,
};

use anyhow::Result;

/// Compilation information as it pertains to a tree-sitter grammar
///
/// This contains information about a parser that is required at build time
#[cfg(feature = "static-grammar-libs")]
#[derive(Debug, Default)]
struct GrammarCompileInfo<'a> {
    /// The language's display name
    display_name: &'a str,
    /// The location of the grammar's source relative to `build.rs`
    path: PathBuf,
    /// The sources to compile with a C compiler
    c_sources: Vec<&'a str>,
    /// The sources to compile with a C++ compiler
    ///
    /// The files supplied here will be compiled into a library named
    /// "tree-sitter-{language}-cpp-compile-diffsitter" to avoid clashing with other symbols.
    cpp_sources: Vec<&'a str>,
}

/// The compilation parameters that are passed into the `compile_grammar` function
///
/// This is a convenience method that was created so we can store parameters in a vector and use
/// a parallel iterator to compile all of the grammars at once over a threadpool.
#[cfg(feature = "static-grammar-libs")]
struct CompileParams {
    pub dir: PathBuf,
    pub c_sources: Vec<PathBuf>,
    pub cpp_sources: Vec<PathBuf>,
    pub display_name: String,
}

/// An error that can arise when sanity check compilation parameters
#[cfg(feature = "static-grammar-libs")]
#[derive(Debug, Error)]
enum CompileParamError {
    #[error("Subdirectory for grammar {0} was not found")]
    SubdirectoryNotFound(String),

    #[error("Source files {source_files:?} not found for {grammar}")]
    SourceFilesNotFound {
        /// The name of the grammar that had an error
        grammar: String,

        /// The missing source files
        source_files: Vec<String>,
    },
}

/// Environment variables that the build system relies on
///
/// If any of these are changed, Cargo will rebuild the project.
#[cfg(feature = "static-grammar-libs")]
const BUILD_ENV_VARS: &[&str] = &["CC", "CXX", "LD_LIBRARY_PATH", "PATH"];

/// Generated the code fo the map between the language identifiers and the function to initialize
/// the language parser
#[cfg(feature = "static-grammar-libs")]
fn codegen_language_map<T: ToString + Display>(languages: &[T]) -> String {
    let body: String = languages
        .iter()
        .map(|lang| format!("\"{}\" => tree_sitter_{},\n", lang, lang))
        .collect();
    let map_decl = format!(
        "\nstatic LANGUAGES: phf::Map<&'static str, unsafe extern \"C\" fn() -> Language> = phf_map! {{\n {}\n }};\n", body);
    map_decl
}

/// Compile a language's grammar
#[cfg(feature = "static-grammar-libs")]
fn compile_grammar(
    include: &Path,
    c_sources: &[PathBuf],
    cpp_sources: &[PathBuf],
    output_name: &str,
) -> Result<(), cc::Error> {
    if !cpp_sources.is_empty() {
        cc::Build::new()
            .cpp(true)
            .include(include)
            .files(cpp_sources)
            .warnings(false)
            .flag_if_supported("-std=c++14")
            .try_compile(&format!("{}-cpp-compile-diffsiter", &output_name))?;
    }

    if !c_sources.is_empty() {
        cc::Build::new()
            .include(include)
            .files(c_sources)
            .warnings(false)
            .try_compile(output_name)?;
    }
    Ok(())
}

/// Print any other cargo-emit directives
#[cfg(feature = "static-grammar-libs")]
fn extra_cargo_directives() {
    for &env_var in BUILD_ENV_VARS {
        rerun_if_env_changed!(env_var);
    }
}

/// Preprocess grammar compilation info so the build script can find all of the source files.
///
/// This will augment the C and C++ source files so that they have the full relative path from the
/// repository root rather, which prepends the repository path and `src/` to the file.
///
/// For example, a `GrammarCompileInfo` instance for Rust:
///
/// ```rust
/// GrammarCompileInfo {
///     display_name: "rust",
///     path: PathBuf::from("grammars/tree-sitter-rust"),
///     c_sources: vec!["parser.c", "scanner.c"],
///     ..GrammarCompileInfo::default()
/// };
/// ```
///
/// will get turned to:
///
/// ```rust
/// CompileParams {
///     display_name: "rust",
///     path: PathBuf::from("grammars/tree-sitter-rust"),
///     c_sources: vec![
///         "grammars/tree-sitter-rust/src/parser.c",
///         "grammars/tree-sitter-rust/src/scanner.c"
///     ],
///     cpp_sources: vec![],
/// };
/// ```
#[cfg(feature = "static-grammar-libs")]
fn preprocess_compile_info(grammar: &GrammarCompileInfo) -> CompileParams {
    // The directory to the source files
    let dir = grammar.path.join("src");

    // Prepend {grammar-repo}/src path to each file
    let c_sources: Vec<_> = grammar
        .c_sources
        .iter()
        .map(|&filename| dir.join(filename))
        .collect();
    let cpp_sources: Vec<_> = grammar
        .cpp_sources
        .iter()
        .map(|&filename| dir.join(filename))
        .collect();

    CompileParams {
        dir,
        c_sources,
        cpp_sources,
        display_name: grammar.display_name.into(),
    }
}

/// Sanity check the contents of a compilation info unit.
///
/// This should give clearer errors up front compared to the more obscure errors you can get from
/// the C/C++ toolchains when files are missing.
#[cfg(feature = "static-grammar-libs")]
fn verify_compile_params(compile_params: &CompileParams) -> Result<(), CompileParamError> {
    if !compile_params.dir.exists() {
        return Err(CompileParamError::SubdirectoryNotFound(
            compile_params.display_name.to_string(),
        ));
    }

    let missing_sources = compile_params
        .c_sources
        .iter()
        .chain(compile_params.cpp_sources.iter())
        .filter_map(|file| {
            // Filter for files that *don't* exist
            if file.exists() {
                None
            } else {
                Some(file.to_string_lossy().to_string())
            }
        })
        .collect::<Vec<String>>();

    if !missing_sources.is_empty() {
        return Err(CompileParamError::SourceFilesNotFound {
            grammar: compile_params.display_name.to_string(),
            source_files: missing_sources,
        });
    }

    Ok(())
}

<<<<<<< HEAD
/// Compile the submodules as static grammars for the binary.
#[cfg(feature = "static-grammar-libs")]
fn compile_static_grammars() -> Result<()> {
    // This can't be `const` because `PathBuf` isn't `const`
=======
fn main() -> Result<()> {
    // Add new grammars to this vector
>>>>>>> a98e33d0
    let grammars = vec![
        GrammarCompileInfo {
            display_name: "rust",
            path: PathBuf::from("grammars/tree-sitter-rust"),
            c_sources: vec!["parser.c", "scanner.c"],
            ..GrammarCompileInfo::default()
        },
        GrammarCompileInfo {
            display_name: "cpp",
            path: PathBuf::from("grammars/tree-sitter-cpp"),
            c_sources: vec!["parser.c"],
            cpp_sources: vec!["scanner.cc"],
        },
        GrammarCompileInfo {
            display_name: "python",
            path: PathBuf::from("grammars/tree-sitter-python"),
            c_sources: vec!["parser.c"],
            cpp_sources: vec!["scanner.cc"],
        },
        GrammarCompileInfo {
            display_name: "bash",
            path: PathBuf::from("grammars/tree-sitter-bash"),
            c_sources: vec!["parser.c"],
            cpp_sources: vec!["scanner.cc"],
        },
        GrammarCompileInfo {
            display_name: "ocaml",
            path: PathBuf::from("grammars/tree-sitter-ocaml/ocaml"),
            c_sources: vec!["parser.c"],
            cpp_sources: vec!["scanner.cc"],
        },
        GrammarCompileInfo {
            display_name: "go",
            path: PathBuf::from("grammars/tree-sitter-go"),
            c_sources: vec!["parser.c"],
            ..GrammarCompileInfo::default()
        },
        GrammarCompileInfo {
            display_name: "ruby",
            path: PathBuf::from("grammars/tree-sitter-ruby"),
            c_sources: vec!["parser.c"],
            cpp_sources: vec!["scanner.cc"],
        },
        GrammarCompileInfo {
            display_name: "java",
            path: PathBuf::from("grammars/tree-sitter-java"),
            c_sources: vec!["parser.c"],
            ..GrammarCompileInfo::default()
        },
        GrammarCompileInfo {
            display_name: "c_sharp",
            path: PathBuf::from("grammars/tree-sitter-c-sharp"),
            c_sources: vec!["parser.c", "scanner.c"],
            ..GrammarCompileInfo::default()
        },
        GrammarCompileInfo {
            display_name: "css",
            path: PathBuf::from("grammars/tree-sitter-css"),
            c_sources: vec!["parser.c", "scanner.c"],
            ..GrammarCompileInfo::default()
        },
        GrammarCompileInfo {
            display_name: "php",
            path: PathBuf::from("grammars/tree-sitter-php"),
            c_sources: vec!["parser.c"],
            cpp_sources: vec!["scanner.cc"],
        },
        GrammarCompileInfo {
            display_name: "json",
            path: PathBuf::from("grammars/tree-sitter-json"),
            c_sources: vec!["parser.c"],
            ..GrammarCompileInfo::default()
        },
        GrammarCompileInfo {
            display_name: "hcl",
            path: PathBuf::from("grammars/tree-sitter-hcl"),
            c_sources: vec!["parser.c"],
            cpp_sources: vec!["scanner.cc"],
        },
        GrammarCompileInfo {
            display_name: "typescript",
            path: PathBuf::from("grammars/tree-sitter-typescript/typescript"),
            c_sources: vec!["parser.c", "scanner.c"],
            cpp_sources: vec![],
        },
        GrammarCompileInfo {
            display_name: "tsx",
            path: PathBuf::from("grammars/tree-sitter-typescript/tsx"),
            c_sources: vec!["parser.c", "scanner.c"],
            cpp_sources: vec![],
<<<<<<< HEAD
        }, // Add new grammars here...
=======
        },
>>>>>>> a98e33d0
    ];

    // The string represented the generated code that we get from the tree sitter grammars
    let mut codegen = String::from(
        r#"
use tree_sitter::Language;
use phf::phf_map;
"#,
    );

    // A vector of language strings that are used later for codegen, so we can dynamically created
    // the unsafe functions that load the grammar for each language
    let mut languages = Vec::new();
    languages.reserve(grammars.len());

    // We create a vector of parameters so we can use Rayon's parallel iterators to compile
    // grammars in parallel
    let compile_params: Vec<CompileParams> = grammars.iter().map(preprocess_compile_info).collect();

    // Verify each preprocessed compile param entry -- this will short circuit the build script if
    // there are any errors
    compile_params
        .iter()
        .map(verify_compile_params)
        .collect::<Result<Vec<_>, CompileParamError>>()?;

    // Any of the compilation steps failing will short circuit the entire `collect` function and
    // error out
    compile_params
        .par_iter()
        .map(|p| {
            compile_grammar(
                &p.dir,
                &p.c_sources[..],
                &p.cpp_sources[..],
                &p.display_name,
            )
        })
        .collect::<Result<Vec<_>, _>>()?;

    // Run the follow up tasks for the compiled sources
    for params in &compile_params {
        let language = &params.display_name;

        // If compilation succeeded with either case, link the language. If it failed, we'll never
        // get to this step.
        codegen += &format!(
            "extern \"C\" {{ pub fn tree_sitter_{}() -> Language; }}\n",
            language
        );
        languages.push(language.as_str());

        // We recompile the libraries if any grammar sources or this build file change, since Cargo
        // will cache based on the Rust modules and isn't aware of the linked C libraries.
        for source in params.c_sources.iter().chain(params.cpp_sources.iter()) {
            if let Some(grammar_path) = &source.as_path().to_str() {
                rerun_if_changed!(grammar_path.to_string());
            } else {
                bail!("Path to grammar for {} is not a valid string", language);
            }
        }
    }

    extra_cargo_directives();
    codegen += &codegen_language_map(&languages[..]);

    // Write the generated code to a file in the resulting build directory
    let codegen_out_dir = env::var_os("OUT_DIR").unwrap();
    let codegen_path = Path::new(&codegen_out_dir).join("generated_grammar.rs");
    fs::write(&codegen_path, codegen)?;
    Ok(())
}

fn main() -> Result<()> {
    #[cfg(feature = "static-grammar-libs")]
    compile_static_grammars()?;

    #[cfg(feature = "better-build-info")]
    build_info_build::build_script();
    Ok(())
}<|MERGE_RESOLUTION|>--- conflicted
+++ resolved
@@ -214,15 +214,10 @@
     Ok(())
 }
 
-<<<<<<< HEAD
 /// Compile the submodules as static grammars for the binary.
 #[cfg(feature = "static-grammar-libs")]
 fn compile_static_grammars() -> Result<()> {
     // This can't be `const` because `PathBuf` isn't `const`
-=======
-fn main() -> Result<()> {
-    // Add new grammars to this vector
->>>>>>> a98e33d0
     let grammars = vec![
         GrammarCompileInfo {
             display_name: "rust",
@@ -313,11 +308,7 @@
             path: PathBuf::from("grammars/tree-sitter-typescript/tsx"),
             c_sources: vec!["parser.c", "scanner.c"],
             cpp_sources: vec![],
-<<<<<<< HEAD
-        }, // Add new grammars here...
-=======
-        },
->>>>>>> a98e33d0
+        },
     ];
 
     // The string represented the generated code that we get from the tree sitter grammars
